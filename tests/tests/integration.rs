--- conflicted
+++ resolved
@@ -7,34 +7,18 @@
     let source = "[]";
 
     let mut scanner = Scanner::new(source);
-<<<<<<< HEAD
-
-    let tokens = match scanner.scan() {
-        Ok(tokens) => tokens,
-        Err(scanner_error) => {
-            return eprintln!("{}", scanner_error.to_string());
-=======
     let tokens = match scanner.scan() {
         Ok(tokens) => tokens,
         Err(error) => {
             return eprintln!("{}", error);
->>>>>>> d2d6cd89
         }
     };
 
     let parser = Parser::new(source, tokens);
-<<<<<<< HEAD
-
-    let ast = match parser.parse() {
-        Ok(ast) => ast,
-        Err(parser_error) => {
-            return eprintln!("{}", parser_error.to_string());
-=======
     let ast = match parser.parse() {
         Ok(ast) => ast,
         Err(error) => {
             return eprintln!("{}", error);
->>>>>>> d2d6cd89
         }
     };
 
